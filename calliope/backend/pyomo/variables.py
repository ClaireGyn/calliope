--- conflicted
+++ resolved
@@ -54,24 +54,17 @@
     if 'loc_techs_store' in model_data_dict['sets']:
         if backend_model.mode != 'operate':
             backend_model.storage_cap = po.Var(backend_model.loc_techs_store, within=po.NonNegativeReals)
-<<<<<<< HEAD
-        backend_model.storage = po.Var(backend_model.loc_techs_store, backend_model.scenarios, backend_model.timesteps, within=po.NonNegativeReals)
-
-    if 'loc_techs_supply_plus' in model_data_dict['sets']:
-        backend_model.resource_con = po.Var(backend_model.loc_techs_supply_plus, backend_model.scenarios, backend_model.timesteps, within=po.Reals)
-=======
         if hasattr(backend_model, 'clusters') and hasattr(backend_model, 'datesteps'):
-            backend_model.storage_inter_cluster = po.Var(backend_model.loc_techs_store, backend_model.datesteps, within=po.NonNegativeReals)
-            backend_model.storage_intra_cluster_max = po.Var(backend_model.loc_techs_store, backend_model.clusters, within=po.Reals)
-            backend_model.storage_intra_cluster_min = po.Var(backend_model.loc_techs_store, backend_model.clusters, within=po.Reals)
+            backend_model.storage_inter_cluster = po.Var(backend_model.loc_techs_store, backend_model.scenarios, backend_model.datesteps, within=po.NonNegativeReals)
+            backend_model.storage_intra_cluster_max = po.Var(backend_model.loc_techs_store, backend_model.clusters, backend_model.scenarios, within=po.Reals)
+            backend_model.storage_intra_cluster_min = po.Var(backend_model.loc_techs_store, backend_model.clusters, backend_model.scenarios, within=po.Reals)
             storage_within = po.Reals
         else:
             storage_within = po.NonNegativeReals
-        backend_model.storage = po.Var(backend_model.loc_techs_store, backend_model.timesteps, within=storage_within)
+        backend_model.storage = po.Var(backend_model.loc_techs_store, backend_model.scenarios, backend_model.timesteps, within=storage_within)
 
     if 'loc_techs_supply_plus' in model_data_dict['sets']:
-        backend_model.resource_con = po.Var(backend_model.loc_techs_supply_plus, backend_model.timesteps, within=po.NonNegativeReals)
->>>>>>> 6348b842
+        backend_model.resource_con = po.Var(backend_model.loc_techs_supply_plus, backend_model.scenarios, backend_model.timesteps, within=po.NonNegativeReals)
         if backend_model.mode != 'operate':
             backend_model.resource_cap = po.Var(backend_model.loc_techs_supply_plus, within=po.NonNegativeReals)
 
